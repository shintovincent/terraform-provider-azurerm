--- conflicted
+++ resolved
@@ -27,13 +27,10 @@
 // SupportedResources returns the supported Resources supported by this Service
 func (r Registration) SupportedResources() map[string]*schema.Resource {
 	return map[string]*schema.Resource{
-<<<<<<< HEAD
 		"azurerm_log_analytics_cluster":                                resourceArmLogAnalyticsCluster(),
 		"azurerm_log_analytics_datasource_windows_event":               resourceArmLogAnalyticsDataSourceWindowsEvent(),
 		"azurerm_log_analytics_datasource_windows_performance_counter": resourceArmLogAnalyticsDataSourceWindowsPerformanceCounter(),
-=======
 		"azurerm_log_analytics_data_export_rule":                       resourceArmLogAnalyticsDataExport(),
->>>>>>> 0caff88f
 		"azurerm_log_analytics_linked_service":                         resourceArmLogAnalyticsLinkedService(),
 		"azurerm_log_analytics_saved_search":                           resourceArmLogAnalyticsSavedSearch(),
 		"azurerm_log_analytics_solution":                               resourceArmLogAnalyticsSolution(),
